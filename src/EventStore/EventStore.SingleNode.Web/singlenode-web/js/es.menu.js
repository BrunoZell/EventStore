<<<<<<< HEAD
es.util.loadMenu([
    { "name": "Home", "link": "/web/home.htm", "className": "" },
    { "name": "Streams", "link": "/web/streams.htm", "className": "" },
    { "name": "Projections", "link": "/web/projections.htm", "className": "" },
    { "name": "Query", "link": "/web/query.htm", "className": "" },
    { "name": "Charts", "link": "/web/charts.htm", "className": "" },
    { "name": "Health Charts", "link": "/web/health-charts.htm", "className": "" },
    { "name": "Queues", "link": "/web/queues.htm", "className": "" }
]);
=======
(function () {

    var mainMenu = [
        { "name": "Home", "link": "/web/home.htm", "className": "" },
        { "name": "Streams", "link": "/web/streams.htm", "className": "" }
    ];
    
    var pendingRequestsCount = 0;
    var menuParts = [];

    var mainMenuLow = [
        { "name": "Charts", "link": "/web/charts.htm", "className": "" },
        { "name": "Health Charts", "link": "/web/health-charts.htm", "className": "" },
        { "name": "Queues", "link": "/web/queues.htm", "className": "" }
    ];

    var buildMenuMaxTryCount = 60;

    function buildMenu() {
        if (pendingRequestsCount != 0 && buildMenuMaxTryCount > 0) {
            buildMenuMaxTryCount -= 1;
            setTimeout(function () { buildMenu(); }, 25);
            return;
        }

        var menu = mainMenu.concat(menuParts);
        menu = menu.concat(mainMenuLow);
        es.util.loadMenu(menu);
    }
    
    $(function () {
        var webUrl = location.href.replace(location.pathname, "");
        
        pendingRequestsCount += 1;

        $.ajax(webUrl + "/sys/subsystems", {
            headers: {
                Accept: "application/json"
            },

            type: "GET",
            data: $("#source").val(),
            success: subsytemsListReceived,
            error: onErrorListSubsystems
        });
        
        buildMenu();
    });
    
    function subsytemsListReceived(data, status, xhr) {
        var subsystemsList,
            i,
            item,
            msg;

        if (!data) {
            pendingRequestsCount -= 1;
        }
        else {
            subsystemsList = data;

            for (i = 0; i < subsystemsList.length; i++) {
                item = subsystemsList[i];
                switch (item) {
                    case "Projections":
                        pendingRequestsCount += 1;
                        loadProjectionsMenu();
                        break;
                    default:
                        msg = "Not expected subsystem " + item + " has been found in list.";
                        console.log(msg);
                        break;
                }
            }
            pendingRequestsCount -= 1;
        }
    }
    
    function onErrorListSubsystems(xhr) {
        var msg = es.util.formatError("Couldn't load node subsystems list", xhr);
        console.log(msg);

        pendingRequestsCount -= 1;
    }
    
    function loadProjectionsMenu() {
        $(function () {
            var webUrl = location.href.replace(location.pathname, "");

            $.ajax(webUrl + "/web/es/js/projections/resources/es.menu.part.json", {
                headers: {
                    Accept: "application/json",
                },

                type: "GET",
                data: $("#source").val(),
                success: successUpdateSource,
                error: onErrorProjectionsMenu
            });
        });
    }
    
    function successUpdateSource(data, status, xhr) {
        if (data != null) {
            menuParts = menuParts.concat(data);
        }
        pendingRequestsCount -= 1;
    }
    
    function onErrorProjectionsMenu(xhr) {
        var msg = es.util.formatError("Couldn't load projections menu", xhr);
        console.log(msg);
        
        pendingRequestsCount -= 1;
    }

})();
>>>>>>> 78bc56f8
<|MERGE_RESOLUTION|>--- conflicted
+++ resolved
@@ -1,14 +1,3 @@
-<<<<<<< HEAD
-es.util.loadMenu([
-    { "name": "Home", "link": "/web/home.htm", "className": "" },
-    { "name": "Streams", "link": "/web/streams.htm", "className": "" },
-    { "name": "Projections", "link": "/web/projections.htm", "className": "" },
-    { "name": "Query", "link": "/web/query.htm", "className": "" },
-    { "name": "Charts", "link": "/web/charts.htm", "className": "" },
-    { "name": "Health Charts", "link": "/web/health-charts.htm", "className": "" },
-    { "name": "Queues", "link": "/web/queues.htm", "className": "" }
-]);
-=======
 (function () {
 
     var mainMenu = [
@@ -125,5 +114,4 @@
         pendingRequestsCount -= 1;
     }
 
-})();
->>>>>>> 78bc56f8
+})();
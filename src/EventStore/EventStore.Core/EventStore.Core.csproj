﻿<?xml version="1.0" encoding="utf-8"?>
<Project ToolsVersion="4.0" DefaultTargets="Build" xmlns="http://schemas.microsoft.com/developer/msbuild/2003">
  <PropertyGroup>
    <Configuration Condition=" '$(Configuration)' == '' ">Debug</Configuration>
    <Platform Condition=" '$(Platform)' == '' ">AnyCPU</Platform>
    <ProductVersion>8.0.30703</ProductVersion>
    <SchemaVersion>2.0</SchemaVersion>
    <ProjectGuid>{D42A5833-4F20-4FCC-B364-6207AE016732}</ProjectGuid>
    <OutputType>Library</OutputType>
    <AppDesignerFolder>Properties</AppDesignerFolder>
    <RootNamespace>EventStore.Core</RootNamespace>
    <AssemblyName>EventStore.Core</AssemblyName>
    <FileAlignment>512</FileAlignment>
  </PropertyGroup>
  <PropertyGroup Condition=" '$(Configuration)|$(Platform)' == 'Debug|AnyCPU' ">
    <DebugSymbols>true</DebugSymbols>
    <DebugType>full</DebugType>
    <Optimize>true</Optimize>
    <OutputPath>..\..\..\bin\eventstore\debug\anycpu\</OutputPath>
    <DefineConstants>TRACE;DEBUG</DefineConstants>
    <ErrorReport>prompt</ErrorReport>
    <WarningLevel>4</WarningLevel>
    <AllowUnsafeBlocks>true</AllowUnsafeBlocks>
  </PropertyGroup>
  <PropertyGroup Condition=" '$(Configuration)|$(Platform)' == 'Release|AnyCPU' ">
    <DebugType>pdbonly</DebugType>
    <Optimize>true</Optimize>
    <OutputPath>..\..\..\bin\eventstore\release\anycpu\</OutputPath>
    <ErrorReport>prompt</ErrorReport>
    <WarningLevel>4</WarningLevel>
    <AllowUnsafeBlocks>true</AllowUnsafeBlocks>
  </PropertyGroup>
  <PropertyGroup Condition="'$(Configuration)|$(Platform)' == 'Debug|x86'">
    <PlatformTarget>x86</PlatformTarget>
    <OutputPath>..\..\..\bin\eventstore\debug\x86\</OutputPath>
    <DefineConstants>TRACE;DEBUG</DefineConstants>
    <DebugType>none</DebugType>
    <AllowUnsafeBlocks>true</AllowUnsafeBlocks>
    <WarningLevel>4</WarningLevel>
    <Optimize>false</Optimize>
  </PropertyGroup>
  <PropertyGroup Condition="'$(Configuration)|$(Platform)' == 'Release|x86'">
    <PlatformTarget>x86</PlatformTarget>
    <OutputPath>..\..\..\bin\eventstore\release\x86\</OutputPath>
    <Optimize>true</Optimize>
    <AllowUnsafeBlocks>true</AllowUnsafeBlocks>
    <DebugType>none</DebugType>
    <WarningLevel>4</WarningLevel>
  </PropertyGroup>
  <ItemGroup>
    <Reference Include="Newtonsoft.Json">
      <HintPath>..\libs\Newtonsoft.Json.dll</HintPath>
    </Reference>
    <Reference Include="protobuf-net, Version=2.0.0.580, Culture=neutral, PublicKeyToken=257b51d87d2e4d67, processorArchitecture=MSIL">
      <SpecificVersion>False</SpecificVersion>
      <HintPath>..\libs\protobuf-v2\protobuf-net.dll</HintPath>
    </Reference>
    <Reference Include="System" />
    <Reference Include="System.Core" />
    <Reference Include="System.Runtime.Serialization" />
    <Reference Include="System.ServiceModel" />
    <Reference Include="System.ServiceModel.Web" />
    <Reference Include="System.Xml" />
    <Reference Include="System.Xml.Linq" />
  </ItemGroup>
  <ItemGroup>
    <Compile Include="..\EventStore.Common\Properties\AssemblyVersion.cs">
      <Link>Properties\AssemblyVersion.cs</Link>
    </Compile>
    <Compile Include="Bus\AdHocHandler.cs" />
    <Compile Include="Bus\QueueStatsCollector.cs" />
    <Compile Include="Bus\IQueuedHandler.cs" />
    <Compile Include="Bus\QueuedHandlerThreadPool.cs" />
    <Compile Include="Bus\MultiQueuedHandler.cs" />
    <Compile Include="Bus\QueuedHandlerSleep.cs" />
    <Compile Include="Bus\QueuedHandlerMRES.cs" />
    <Compile Include="Bus\QueuedHandler.cs" />
    <Compile Include="Bus\QueuedHandlerPulse.cs" />
    <Compile Include="Bus\NarrowingHandler.cs" />
    <Compile Include="Bus\WideningHandler.cs" />
    <Compile Include="Bus\HandleExtensions.cs" />
    <Compile Include="Bus\IBus.cs" />
    <Compile Include="Bus\IMonitoredQueue.cs" />
    <Compile Include="Bus\InMemoryBus.cs" />
    <Compile Include="Bus\ISubscriber.cs" />
    <Compile Include="Bus\MessageHandler.cs" />
    <Compile Include="Bus\QueuedHandlerAutoReset.cs" />
    <Compile Include="Bus\IPublisher.cs" />
    <Compile Include="Bus\IHandle.cs" />
    <Compile Include="Bus\QueueMonitor.cs" />
    <Compile Include="Cluster\VNodeState.cs" />
    <Compile Include="DataStructures\ILRUCache.cs" />
    <Compile Include="DataStructures\LRUCache.cs" />
    <Compile Include="DataStructures\NoLRUCache.cs" />
    <Compile Include="DataStructures\ObjectPool.cs" />
    <Compile Include="DataStructures\PairingHeap.cs" />
    <Compile Include="Data\CommitEventRecord.cs" />
    <Compile Include="Data\Epoch.cs" />
    <Compile Include="Data\ResolvedEvent.cs" />
    <Compile Include="Data\EventNumber.cs" />
    <Compile Include="Data\EventRecord.cs" />
    <Compile Include="Data\ReadAllResult.cs" />
    <Compile Include="Data\ReadStreamResult.cs" />
    <Compile Include="Data\TFPos.cs" />
    <Compile Include="Exceptions\BadChunkInDatabaseException.cs" />
    <Compile Include="Exceptions\ChunkNotFoundException.cs" />
    <Compile Include="Exceptions\WrongFileVersionException.cs" />
    <Compile Include="Exceptions\CorruptIndexException.cs" />
    <Compile Include="Exceptions\ExtraneousFileFoundException.cs" />
    <Compile Include="Exceptions\FileBeingDeletedException.cs" />
    <Compile Include="Exceptions\HashValidationException.cs" />
    <Compile Include="Exceptions\InvalidFileException.cs" />
    <Compile Include="Exceptions\PossibleToHandleOutOfMemoryException.cs" />
    <Compile Include="Exceptions\PTableNotFoundException.cs" />
    <Compile Include="Exceptions\ReaderCheckpointHigherThanWriterException.cs" />
    <Compile Include="Exceptions\SystemStreamNotFoundException.cs" />
    <Compile Include="Exceptions\UnableToAcquireLockInReasonableTimeException.cs" />
    <Compile Include="ExclusiveDbLock.cs" />
    <Compile Include="Index\GuidFilenameProvider.cs" />
    <Compile Include="Index\Hashes\IHasher.cs" />
    <Compile Include="Index\Hashes\Murmur2Unsafe.cs" />
    <Compile Include="Index\Hashes\Murmur3AUnsafe.cs" />
    <Compile Include="Index\Hashes\XXHashUnsafe.cs" />
    <Compile Include="Index\IIndexFilenameProvider.cs" />
    <Compile Include="Index\IMemTable.cs" />
    <Compile Include="Index\IndexEntry.cs" />
    <Compile Include="Index\IndexMap.cs" />
    <Compile Include="Index\ISearchTable.cs" />
    <Compile Include="Index\ITableIndex.cs" />
    <Compile Include="Index\HashListMemTable.cs" />
    <Compile Include="Index\MergeResult.cs" />
    <Compile Include="Index\PTable.cs" />
    <Compile Include="Index\PTableConstruction.cs" />
    <Compile Include="Index\PTableHeader.cs" />
    <Compile Include="Index\SortedListExtensions.cs" />
    <Compile Include="Messages\HttpClientMessageDto.cs" />
    <Compile Include="Messages\TcpClientMessageDtoExtensions.cs" />
<<<<<<< HEAD
    <Compile Include="Messaging\CallbackEnvelope.cs" />
=======
    <Compile Include="Helpers\IODispatcher.cs" />
    <Compile Include="Messages\UserManagementMessage.cs" />
    <Compile Include="Messaging\RequestResponseDispatcher.cs" />
>>>>>>> 90b69b3a
    <Compile Include="Services\Storage\EpochManager\EpochManager.cs" />
    <Compile Include="Services\Storage\EpochManager\IEpochManager.cs" />
    <Compile Include="NodeSubsystems.cs" />
    <Compile Include="Services\Storage\ReaderIndex\StreamAccessType.cs" />
    <Compile Include="Services\Storage\ReaderIndex\StreamAccessResult.cs" />
    <Compile Include="Services\Storage\ReaderIndex\TransactionInfo.cs" />
    <Compile Include="Services\SubscriptionsService.cs" />
    <Compile Include="Services\NetworkSendService.cs" />
    <Compile Include="Services\RequestManager\Managers\DeleteStreamTwoPhaseRequestManager.cs" />
    <Compile Include="Services\Monitoring\StatsCollectorEnvelope.cs" />
    <Compile Include="Services\Monitoring\Stats\StatsContainer.cs" />
    <Compile Include="Services\Monitoring\SystemStatsHelper.cs" />
    <Compile Include="Services\Monitoring\Stats\StatMetadata.cs" />
    <Compile Include="Services\RequestManager\Managers\SingleAckRequestManager.cs" />
    <Compile Include="Services\Storage\ReaderIndex\CommitCheckResult.cs" />
    <Compile Include="Services\Storage\ReaderIndex\CommitDecision.cs" />
    <Compile Include="Services\Storage\ReaderIndex\IndexReadAllResult.cs" />
    <Compile Include="Services\Storage\ReaderIndex\IReadIndex.cs" />
    <Compile Include="Services\Storage\ReaderIndex\ReadStreamResult.cs" />
    <Compile Include="Services\Storage\ReaderIndex\IndexReadEventResult.cs" />
    <Compile Include="Services\Storage\ReaderIndex\ReadIndex.cs" />
    <Compile Include="Index\TableIndex.cs" />
    <Compile Include="Services\Storage\ReaderIndex\IndexReadStreamResult.cs" />
    <Compile Include="Data\ReadEventResult.cs" />
    <Compile Include="Services\Storage\ReaderIndex\StreamCacheInfo.cs" />
    <Compile Include="Services\Storage\ReaderIndex\StreamMetadata.cs" />
    <Compile Include="Services\Storage\StorageReaderWorker.cs" />
    <Compile Include="Services\Storage\StorageScavenger.cs" />
    <Compile Include="Services\SystemNames.cs" />
    <Compile Include="Services\RequestManager\Managers\TransactionCommitTwoPhaseRequestManager.cs" />
    <Compile Include="Services\Transport\Http\Authentication\AuthenticationProvider.cs" />
    <Compile Include="Services\Transport\Http\Authentication\BasicHttpAuthenticationProvider.cs" />
    <Compile Include="Services\Transport\Http\Authentication\AnonymousAuthenticationProvider.cs" />
    <Compile Include="Services\Transport\Http\Authentication\PasswordHashAlgorithm.cs" />
    <Compile Include="Services\Transport\Http\Authentication\Rfc2898PasswordHashAlgorithm.cs" />
    <Compile Include="Data\UserData.cs" />
    <Compile Include="Services\Transport\Http\Controllers\HttpHelpers.cs" />
    <Compile Include="Services\Transport\Http\Controllers\UsersController.cs" />
    <Compile Include="Services\Transport\Http\Controllers\WebSiteController.cs" />
    <Compile Include="Services\RequestManager\Managers\TwoPhaseRequestManagerBase.cs" />
    <Compile Include="Services\RequestManager\Managers\WriteStreamTwoPhaseRequestManager.cs" />
    <Compile Include="Services\Transport\Http\IncomingHttpRequestAuthenticationManager.cs" />
    <Compile Include="Services\Transport\Http\AuthenticatedHttpRequestProcessor.cs" />
    <Compile Include="Services\Transport\Http\IHttpService.cs" />
    <Compile Include="Services\Transport\Http\UriRouters.cs" />
    <Compile Include="Services\Transport\Http\Messages\AuthenticatedHttpRequestMessage.cs" />
    <Compile Include="Services\Transport\Http\Messages\IncomingHttpRequestMessage.cs" />
    <Compile Include="Services\Transport\Http\ServiceAccessibility.cs" />
    <Compile Include="Services\Transport\Http\UriToActionMatch.cs" />
    <Compile Include="Services\UserManagement\AllUsersReader.cs" />
    <Compile Include="Services\UserManagement\SystemAccount.cs" />
    <Compile Include="Services\UserManagement\UserManagementService.cs" />
    <Compile Include="Settings\ESConsts.cs" />
    <Compile Include="Settings\VNodeSettings.cs" />
    <Compile Include="TransactionLog\Checkpoint\Checkpoint.cs" />
    <Compile Include="TransactionLog\Chunks\TFChunkDbTruncator.cs" />
    <Compile Include="TransactionLog\Chunks\TFChunk\BulkReadResult.cs" />
    <Compile Include="TransactionLog\Chunks\TFChunk\PosMap.cs" />
    <Compile Include="TransactionLog\Chunks\TFChunk\TFChunkReadSide.cs" />
    <Compile Include="TransactionLog\Chunks\TFChunkBulkReader.cs" />
    <Compile Include="TransactionLog\Chunks\TFChunkScavenger.cs" />
    <Compile Include="Services\Transport\Http\Configure.cs" />
    <Compile Include="Services\Transport\Http\AutoEventConverter.cs" />
    <Compile Include="Services\Transport\Http\Format.cs" />
    <Compile Include="Services\Transport\Http\SendToHttpWithConversionEnvelope.cs" />
    <Compile Include="TransactionLog\Chunks\ChunkFooter.cs" />
    <Compile Include="TransactionLog\Chunks\ChunkHeader.cs" />
    <Compile Include="TransactionLog\Chunks\TFChunk\ReaderWorkItem.cs" />
    <Compile Include="TransactionLog\Chunks\TFChunkChaser.cs" />
    <Compile Include="TransactionLog\Chunks\TFChunkDbConfig.cs" />
    <Compile Include="TransactionLog\Chunks\TFChunkDb.cs" />
    <Compile Include="TransactionLog\Chunks\TFChunkReader.cs" />
    <Compile Include="TransactionLog\Chunks\TFChunkWriter.cs" />
    <Compile Include="TransactionLog\Chunks\TFConsts.cs" />
    <Compile Include="Exceptions\UnableToReadPastEndOfStreamException.cs" />
    <Compile Include="TransactionLog\Chunks\TFChunk\WriterWorkItem.cs" />
    <Compile Include="Exceptions\CorruptDatabaseException.cs" />
    <Compile Include="TransactionLog\ITransactionFileChaser.cs" />
    <Compile Include="TransactionLog\ITransactionFileReader.cs" />
    <Compile Include="TransactionLog\LogRecords\EpochRecord.cs" />
    <Compile Include="TransactionLog\LogRecords\SystemLogRecord.cs" />
    <Compile Include="TransactionLog\ReadResults.cs" />
    <Compile Include="TransactionLog\Chunks\TFChunk\TFChunk.cs" />
    <Compile Include="TransactionLog\Chunks\TFChunkManager.cs" />
    <Compile Include="TransactionLog\RecordWriteResult.cs" />
    <Compile Include="TransactionLog\FileNamingStrategy\VersionedPatternFileNamingStrategy.cs" />
    <Compile Include="Util\Json.cs" />
    <Compile Include="Util\MD5Hash.cs" />
    <Compile Include="Messages\TcpClientMessageDto.cs" />
    <Compile Include="Messages\MonitoringMessage.cs" />
    <Compile Include="Messages\StorageMessage.cs" />
    <Compile Include="Messaging\Forwarder.cs" />
    <Compile Include="Messaging\SendToThisEnvelope.cs" />
    <Compile Include="Messaging\NoopEnvelope.cs" />
    <Compile Include="ProgramBase.cs" />
    <Compile Include="Services\Monitoring\Utils\PerfCounterHelper.cs" />
    <Compile Include="Services\Monitoring\Stats\QueueStats.cs" />
    <Compile Include="Services\Monitoring\Stats\GcStats.cs" />
    <Compile Include="Services\Storage\ReaderIndex\BoundedCache.cs" />
    <Compile Include="Services\Storage\ReaderIndex\ReadCacheStats.cs" />
    <Compile Include="Services\TimerService\ThreadBasedScheduler.cs" />
    <Compile Include="Services\Transport\Tcp\ITcpDispatcher.cs" />
    <Compile Include="Services\Transport\Tcp\TcpDispatcher.cs" />
    <Compile Include="Services\Transport\Tcp\TcpService.cs" />
    <Compile Include="Services\VNode\SingleVNodeController.cs" />
    <Compile Include="Services\VNode\VNodeFSM.cs" />
    <Compile Include="Services\VNode\VNodeFSMBuilder.cs" />
    <Compile Include="Services\VNode\VNodeFSMHandling.cs" />
    <Compile Include="Services\VNode\VNodeFSMStatesDefinition.cs" />
    <Compile Include="Services\Monitoring\MonitoringService.cs" />
    <Compile Include="Services\Monitoring\Stats\EsDriveInfo.cs" />
    <Compile Include="Services\Monitoring\Stats\DiskIo.cs" />
    <Compile Include="Services\Monitoring\Utils\ShellExecutor.cs" />
    <Compile Include="Services\Monitoring\Utils\StatsCsvEncoder.cs" />
    <Compile Include="Services\Storage\ReaderIndex\DictionaryBasedCache.cs" />
    <Compile Include="Services\Storage\ReaderIndex\ReadIndexStats.cs" />
    <Compile Include="Services\Storage\StorageChaser.cs" />
    <Compile Include="Services\Storage\StorageReaderService.cs" />
    <Compile Include="Services\Transport\Http\ControllerAction.cs" />
    <Compile Include="Services\Transport\Http\Controllers\AdminController.cs" />
    <Compile Include="Services\Transport\Http\Controllers\CommunicationController.cs" />
    <Compile Include="Services\Transport\Http\Controllers\PingController.cs" />
    <Compile Include="Services\Transport\Http\Controllers\StatController.cs" />
    <Compile Include="Services\Transport\Http\Controllers\AtomController.cs" />
    <Compile Include="Services\Transport\Http\Convert.cs" />
    <Compile Include="Services\Transport\Http\HttpMessagePipe.cs" />
    <Compile Include="Services\Transport\Http\IController.cs" />
    <Compile Include="Services\Transport\Http\ResponseConfiguration.cs" />
    <Compile Include="Data\Event.cs" />
    <Compile Include="Data\ExpectedVersion.cs" />
    <Compile Include="Messages\SystemMessage.cs" />
    <Compile Include="Messages\ClientMessage.cs" />
    <Compile Include="Messaging\IEnvelope.cs" />
    <Compile Include="Messaging\Message.cs" />
    <Compile Include="Messaging\PublishEnvelope.cs" />
    <Compile Include="Properties\AssemblyInfo.cs" />
    <Compile Include="Services\RequestManager\RequestManagementService.cs" />
    <Compile Include="Services\Storage\StorageWriterService.cs" />
    <Compile Include="Services\Transport\Tcp\TcpCommand.cs" />
    <Compile Include="Messages\HttpMessage.cs" />
    <Compile Include="Services\Transport\Http\HttpService.cs" />
    <Compile Include="Services\Transport\Tcp\ProtobufExtensions.cs" />
    <Compile Include="Services\Transport\Http\SendToHttpEnvelope.cs" />
    <Compile Include="Services\Transport\Tcp\ClientTcpDispatcher.cs" />
    <Compile Include="Services\Transport\Tcp\SendOverTcpEnvelope.cs" />
    <Compile Include="Services\Transport\Tcp\TcpConnectionManager.cs" />
    <Compile Include="Messages\TcpMessage.cs" />
    <Compile Include="Services\TimerService\IScheduler.cs" />
    <Compile Include="Services\TimerService\ITimer.cs" />
    <Compile Include="Services\TimerService\ITimeProvider.cs" />
    <Compile Include="Services\TimerService\TimerBasedScheduler.cs" />
    <Compile Include="Services\TimerService\RealTimer.cs" />
    <Compile Include="Services\TimerService\RealTimeProvider.cs" />
    <Compile Include="Services\TimerService\TimerService.cs" />
    <Compile Include="Services\TimerService\TimerMessage.cs" />
    <Compile Include="Services\Transport\Tcp\TcpPackage.cs" />
    <Compile Include="TransactionLog\Checkpoint\FileCheckpoint.cs" />
    <Compile Include="TransactionLog\Checkpoint\ICheckpoint.cs" />
    <Compile Include="TransactionLog\Checkpoint\InMemoryCheckpoint.cs" />
    <Compile Include="TransactionLog\Checkpoint\MemoryMappedFileCheckpoint.cs" />
    <Compile Include="TransactionLog\Checkpoint\WriteThroughFileCheckpoint.cs" />
    <Compile Include="TransactionLog\LogRecords\CommitLogRecord.cs" />
    <Compile Include="TransactionLog\LogRecords\LogRecord.cs" />
    <Compile Include="TransactionLog\LogRecords\PrepareLogRecord.cs" />
    <Compile Include="TransactionLog\ITransactionFileWriter.cs" />
    <Compile Include="TransactionLog\FileNamingStrategy\IFileNamingStrategy.cs" />
    <Compile Include="SingleVNode.cs" />
    <Compile Include="Util\MiniWeb.cs" />
    <Compile Include="Util\Opts.cs" />
  </ItemGroup>
  <ItemGroup>
    <ProjectReference Include="..\EventStore.Common\EventStore.Common.csproj">
      <Project>{B4C9BE3D-43B1-4049-A23A-5DC53DB3F0B0}</Project>
      <Name>EventStore.Common</Name>
    </ProjectReference>
    <ProjectReference Include="..\EventStore.Transport.Http\EventStore.Transport.Http.csproj">
      <Project>{30AF4820-DC60-4674-9E19-C4518445545A}</Project>
      <Name>EventStore.Transport.Http</Name>
    </ProjectReference>
    <ProjectReference Include="..\EventStore.Transport.Tcp\EventStore.Transport.Tcp.csproj">
      <Project>{A3C1CBE0-4728-451F-B709-480134432880}</Project>
      <Name>EventStore.Transport.Tcp</Name>
    </ProjectReference>
  </ItemGroup>
  <Import Project="$(MSBuildToolsPath)\Microsoft.CSharp.targets" />
  <!-- To modify your build process, add your task inside one of the targets below and uncomment it. 
       Other similar extension points exist, see Microsoft.Common.targets.
  <Target Name="BeforeBuild">
  </Target>
  <Target Name="AfterBuild">
  </Target>
  -->
</Project><|MERGE_RESOLUTION|>--- conflicted
+++ resolved
@@ -135,13 +135,10 @@
     <Compile Include="Index\SortedListExtensions.cs" />
     <Compile Include="Messages\HttpClientMessageDto.cs" />
     <Compile Include="Messages\TcpClientMessageDtoExtensions.cs" />
-<<<<<<< HEAD
     <Compile Include="Messaging\CallbackEnvelope.cs" />
-=======
     <Compile Include="Helpers\IODispatcher.cs" />
     <Compile Include="Messages\UserManagementMessage.cs" />
     <Compile Include="Messaging\RequestResponseDispatcher.cs" />
->>>>>>> 90b69b3a
     <Compile Include="Services\Storage\EpochManager\EpochManager.cs" />
     <Compile Include="Services\Storage\EpochManager\IEpochManager.cs" />
     <Compile Include="NodeSubsystems.cs" />

--- conflicted
+++ resolved
@@ -1,5 +1,3 @@
-<<<<<<< HEAD
-=======
 // Copyright (c) 2012, Event Store LLP
 // All rights reserved.
 // 
@@ -27,7 +25,6 @@
 // (INCLUDING NEGLIGENCE OR OTHERWISE) ARISING IN ANY WAY OUT OF THE USE
 // OF THIS SOFTWARE, EVEN IF ADVISED OF THE POSSIBILITY OF SUCH DAMAGE.
 // 
->>>>>>> f9959e43
 using System;
 using System.Collections.Generic;
 using System.Diagnostics;

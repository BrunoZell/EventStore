--- conflicted
+++ resolved
@@ -43,87 +43,25 @@
         public void it_can_be_created()
         {
             var ps = new ProjectionSubscription(
-<<<<<<< HEAD
                 new FakePublisher(), Guid.NewGuid(), Guid.NewGuid(), CheckpointTag.FromPosition(0, -1),
-=======
-                Guid.NewGuid(), Guid.NewGuid(), CheckpointTag.FromPosition(0, -1),
-                new TestHandler<ProjectionSubscriptionMessage.CommittedEventReceived>(),
-                new TestHandler<ProjectionSubscriptionMessage.CheckpointSuggested>(),
-                new TestHandler<ProjectionSubscriptionMessage.ProgressChanged>(),
-                new TestHandler<ProjectionSubscriptionMessage.EofReached>(), 
                 CreateCheckpointStrategy(),
                 1000, 2000);
         }
 
-        [Test, ExpectedException(typeof (ArgumentNullException))]
-        public void null_event_handler_throws_argument_null_exception()
-        {
-            var ps = new ProjectionSubscription(
-                Guid.NewGuid(), Guid.NewGuid(), CheckpointTag.FromPosition(0, -1), null,
-                new TestHandler<ProjectionSubscriptionMessage.CheckpointSuggested>(),
-                new TestHandler<ProjectionSubscriptionMessage.ProgressChanged>(),
-                new TestHandler<ProjectionSubscriptionMessage.EofReached>(),
->>>>>>> f589c897
-                CreateCheckpointStrategy(),
-                1000, 2000);
-        }
-
-<<<<<<< HEAD
-=======
-        [Test, ExpectedException(typeof (ArgumentNullException))]
-        public void null_ceckpoint_handler_throws_argument_null_exception()
-        {
-            var ps = new ProjectionSubscription(
-                Guid.NewGuid(), Guid.NewGuid(), CheckpointTag.FromPosition(0, -1),
-                new TestHandler<ProjectionSubscriptionMessage.CommittedEventReceived>(), null,
-                new TestHandler<ProjectionSubscriptionMessage.ProgressChanged>(),
-                new TestHandler<ProjectionSubscriptionMessage.EofReached>(),
-                CreateCheckpointStrategy(),
-                1000, 2000);
-        }
-
-        [Test, ExpectedException(typeof (ArgumentNullException))]
-        public void null_progress_handler_throws_argument_null_exception()
-        {
-            var ps = new ProjectionSubscription(
-                Guid.NewGuid(), Guid.NewGuid(), CheckpointTag.FromPosition(0, -1),
-                new TestHandler<ProjectionSubscriptionMessage.CommittedEventReceived>(),
-                new TestHandler<ProjectionSubscriptionMessage.CheckpointSuggested>(), null,
-                new TestHandler<ProjectionSubscriptionMessage.EofReached>(), 
-                CreateCheckpointStrategy(), 1000, 2000);
-        }
-
->>>>>>> f589c897
         [Test, ExpectedException(typeof(ArgumentNullException))]
         public void null_publisher_throws_argument_null_exception()
         {
             var ps = new ProjectionSubscription(null,
                 Guid.NewGuid(), Guid.NewGuid(), CheckpointTag.FromPosition(0, -1),
-<<<<<<< HEAD
-                CreateCheckpointStrategy(), 1000);
-=======
-                new TestHandler<ProjectionSubscriptionMessage.CommittedEventReceived>(),
-                new TestHandler<ProjectionSubscriptionMessage.CheckpointSuggested>(), 
-                new TestHandler<ProjectionSubscriptionMessage.ProgressChanged>(),
-                null,
                 CreateCheckpointStrategy(), 1000, 2000);
->>>>>>> f589c897
         }
 
         [Test, ExpectedException(typeof(ArgumentNullException))]
-        public void null_describe_source_throws_argument_null_exception()
+        public void null_checkpoint_strategy_throws_argument_null_exception()
         {
-<<<<<<< HEAD
             var ps = new ProjectionSubscription(new FakePublisher(),
-                Guid.NewGuid(), Guid.NewGuid(), CheckpointTag.FromPosition(0, -1), null, 1000);
-=======
-            var ps = new ProjectionSubscription(
-                Guid.NewGuid(), Guid.NewGuid(), CheckpointTag.FromPosition(0, -1),
-                new TestHandler<ProjectionSubscriptionMessage.CommittedEventReceived>(),
-                new TestHandler<ProjectionSubscriptionMessage.CheckpointSuggested>(),
-                new TestHandler<ProjectionSubscriptionMessage.ProgressChanged>(),
-                new TestHandler<ProjectionSubscriptionMessage.EofReached>(), null, 1000, 2000);
->>>>>>> f589c897
+                Guid.NewGuid(), Guid.NewGuid(), CheckpointTag.FromPosition(0, -1), 
+                null, 1000, 2000);
         }
 
         private CheckpointStrategy CreateCheckpointStrategy()

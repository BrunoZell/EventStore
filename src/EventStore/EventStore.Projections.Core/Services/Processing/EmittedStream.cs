--- conflicted
+++ resolved
@@ -227,18 +227,8 @@
         {
             _publisher.Publish(
                 new ClientMessage.WriteEvents(
-<<<<<<< HEAD
-                    Guid.NewGuid(), new SendToThisEnvelope(this), _streamId,
+                    Guid.NewGuid(), new SendToThisEnvelope(this), true, _streamId,
                     _lastKnownEventNumber, _submittedToWriteEvents));
-=======
-                    Guid.NewGuid(), new SendToThisEnvelope(this), true, _streamId,
-                    _recoveryMode ? _lastKnownEventNumber : ExpectedVersion.Any, _submittedToWriteEvents));
-        }
-
-        private byte[] CreateSerializedMetadata(Tuple<EmittedEvent[], CheckpointTag> eventsToWrite)
-        {
-            return eventsToWrite.Item2.ToJsonBytes();
->>>>>>> 049290a8
         }
 
         private void EnsureCheckpointNotRequested()

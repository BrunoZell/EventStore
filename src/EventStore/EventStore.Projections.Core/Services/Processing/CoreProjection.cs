--- conflicted
+++ resolved
@@ -212,27 +212,6 @@
             }
         }
 
-<<<<<<< HEAD
-=======
-        // ready for checkpoint is sent directly to the core projection by a checkpoint object 
-        public void Handle(ProjectionMessage.Projections.ReadyForCheckpoint message)
-        {
-            EnsureState(State.Running | State.Paused | State.Stopping | State.FaultedStopping);
-            if (!_inCheckpoint)
-                throw new InvalidOperationException();
-            // all emitted events caused by events before the checkpoint position have been written  
-            // unlock states, so the cache can be clean up as they can now be safely reloaded from the ES
-            _partitionStateCache.Unlock(_requestedCheckpointPosition);
-            _inCheckpointWriteAttempt = 1;
-            //TODO: pass correct expected eventNumber
-            _checkpointEventToBePublished = new Event(
-                Guid.NewGuid(), "ProjectionCheckpoint", false,
-                _requestedCheckpointStateJson == null ? null : Encoding.UTF8.GetBytes(_requestedCheckpointStateJson),
-                _requestedCheckpointPosition.ToJsonBytes());
-            PublishWriteCheckpointEvent();
-        }
-
->>>>>>> 172c8624
         public void Handle(ClientMessage.WriteEventsCompleted message)
         {
             if (_writeDispatcher.Handle(message))
@@ -565,23 +544,7 @@
             }
         }
 
-<<<<<<< HEAD
-        private void OnLoadStateCompleted(ClientMessage.ReadEventsBackwardsCompleted message)
-=======
-        private void PublishWriteCheckpointEvent()
-        {
-            if (_logger != null)
-                _logger.Trace(
-                    "Writing checkpoint for {0} at {1} with expected eventNumber number {2}", _name,
-                    _requestedCheckpointPosition, _lastWrittenCheckpointEventNumber);
-            _publisher.Publish(
-                new ClientMessage.WriteEvents(
-                    Guid.NewGuid(), new SendToThisEnvelope(this), _projectionCheckpointStreamId,
-                    _lastWrittenCheckpointEventNumber, _checkpointEventToBePublished));
-        }
-
         private void OnLoadStateCompleted(ClientMessage.ReadStreamEventsBackwardCompleted message)
->>>>>>> 172c8624
         {
             EnsureState(State.LoadStateRequsted);
             if (message.Events.Length > 0)

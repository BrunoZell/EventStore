--- conflicted
+++ resolved
@@ -280,33 +280,17 @@
         }
 
         public IProjectionSubscription CreateProjectionSubscription(
-<<<<<<< HEAD
             IPublisher publisher, CheckpointTag fromCheckpointTag, Guid projectionCorrelationId, Guid subscriptionId,
-            long checkpointUnhandledBytesThreshold, bool stopOnEof)
+            long checkpointUnhandledBytesThreshold, int? checkpointProcessedEventsThreshold, bool stopOnEof)
         {
             if (_reorderEvents)
                 return new EventReorderingProjectionSubscription(
                     publisher, projectionCorrelationId, subscriptionId, fromCheckpointTag, this,
-                    checkpointUnhandledBytesThreshold, _processingLag, stopOnEof);
+                    checkpointUnhandledBytesThreshold, checkpointProcessedEventsThreshold, _processingLag, stopOnEof);
             else
                 return new ProjectionSubscription(
                     publisher, projectionCorrelationId, subscriptionId, fromCheckpointTag, this,
-                    checkpointUnhandledBytesThreshold, stopOnEof);
-=======
-            CheckpointTag fromCheckpointTag, Guid projectionCorrelationId, Guid subscriptionId,
-            ICoreProjection projection, long checkpointUnhandledBytesThreshold, int? checkpointProcessedEventsThreshold,
-            bool stopOnEof)
-        {
-            if (_reorderEvents)
-                return new EventReorderingProjectionSubscription(
-                    projectionCorrelationId, subscriptionId, fromCheckpointTag, projection, projection, projection,
-                    projection, this, checkpointUnhandledBytesThreshold, checkpointProcessedEventsThreshold,
-                    _processingLag, stopOnEof);
-            else
-                return new ProjectionSubscription(
-                    projectionCorrelationId, subscriptionId, fromCheckpointTag, projection, projection, projection,
-                    projection, this, checkpointUnhandledBytesThreshold, checkpointProcessedEventsThreshold, stopOnEof);
->>>>>>> f589c897
+                    checkpointUnhandledBytesThreshold, checkpointProcessedEventsThreshold, stopOnEof);
         }
     }
 }